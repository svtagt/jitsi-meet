--- conflicted
+++ resolved
@@ -2,15 +2,10 @@
 /* application specific logic */
 var connection = null;
 var authenticatedUser = false;
-<<<<<<< HEAD
-=======
-/* Popup window that show login page */
-var authenticationWindow = null;
 /* Initial "authentication required" dialog */
 var authDialog = null;
 /* Loop retry ID that wits for other user to create the room */
 var authRetryId = null;
->>>>>>> cd0c9393
 var activecall = null;
 var nickname = null;
 var focusMucJid = null;
@@ -598,78 +593,6 @@
     );
 });
 
-<<<<<<< HEAD
-=======
-$(document).bind('auth_required.moderator', function () {
-
-    // This is the loop that will wait for the room to be created by
-    // someone else. 'auth_required.moderator' will bring us back here.
-    authRetryId = window.setTimeout(
-        function () {
-            Moderator.allocateConferenceFocus(roomName, doJoinAfterFocus);
-        }, 5000);
-    // Show prompt only if it's not open
-    if (authDialog !== null) {
-        return;
-    }
-    // extract room name from 'room@muc.server.net'
-    var room = roomName.substr(0, roomName.indexOf('@'));
-
-    authDialog = messageHandler.openDialog(
-        'Stop',
-        'Authentication is required to create room:<br/><b>' + room +
-        '</b></br> You can either authenticate to create the room or ' +
-        'just wait for someone else to do so.',
-        true,
-        {
-            Authenticate: 'authNow'
-        },
-        function (onSubmitEvent, submitValue) {
-
-            // Do not close the dialog yet
-            onSubmitEvent.preventDefault();
-
-            // Open login popup
-            if (submitValue === 'authNow') {
-                authenticateClicked();
-            }
-        }
-    );
-});
-
-function authenticateClicked() {
-    // If auth window exists just bring it to the front
-    if (authenticationWindow) {
-        authenticationWindow.focus();
-        return;
-    }
-    // Get authentication URL
-    Moderator.getAuthUrl(function (url) {
-        // Open popup with authentication URL
-        authenticationWindow = messageHandler.openCenteredPopup(
-            url, 910, 660,
-            // On closed
-            function () {
-                // Close authentication dialog if opened
-                if (authDialog) {
-                    messageHandler.closeDialog();
-                    authDialog = null;
-                }
-                // On popup closed - retry room allocation
-                Moderator.allocateConferenceFocus(roomName, doJoinAfterFocus);
-                authenticationWindow = null;
-            });
-        if (!authenticationWindow) {
-            Toolbar.showAuthenticateButton(true);
-            messageHandler.openMessageDialog(
-                null, "Your browser is blocking popup windows from this site." +
-                " Please enable popups in your browser security settings" +
-                " and try again.");
-        }
-    });
-};
-
->>>>>>> cd0c9393
 /**
  * Checks if video identified by given src is desktop stream.
  * @param videoSrc eg.
@@ -910,144 +833,7 @@
     if(APIConnector.isEnabled())
         APIConnector.init();
 
-<<<<<<< HEAD
     UI.start();
-=======
-    if(config.enableWelcomePage && window.location.pathname == "/" &&
-        (!window.localStorage.welcomePageDisabled
-                || window.localStorage.welcomePageDisabled == "false"))
-    {
-        $("#videoconference_page").hide();
-        $("#domain_name").text(
-                window.location.protocol + "//" + window.location.host + "/");
-        $("span[name='appName']").text(interfaceConfig.APP_NAME);
-
-        if (interfaceConfig.SHOW_JITSI_WATERMARK) {
-            var leftWatermarkDiv
-                = $("#welcome_page_header div[class='watermark leftwatermark']");
-            if(leftWatermarkDiv && leftWatermarkDiv.length > 0)
-            {
-                leftWatermarkDiv.css({display: 'block'});
-                leftWatermarkDiv.parent().get(0).href
-                    = interfaceConfig.JITSI_WATERMARK_LINK;
-            }
-
-        }
-
-        if (interfaceConfig.SHOW_BRAND_WATERMARK) {
-            var rightWatermarkDiv
-                = $("#welcome_page_header div[class='watermark rightwatermark']");
-            if(rightWatermarkDiv && rightWatermarkDiv.length > 0) {
-                rightWatermarkDiv.css({display: 'block'});
-                rightWatermarkDiv.parent().get(0).href
-                    = interfaceConfig.BRAND_WATERMARK_LINK;
-                rightWatermarkDiv.get(0).style.backgroundImage
-                    = "url(images/rightwatermark.png)";
-            }
-        }
-
-        if (interfaceConfig.SHOW_POWERED_BY) {
-            $("#welcome_page_header>a[class='poweredby']")
-                .css({display: 'block'});
-        }
-
-        function enter_room()
-        {
-            var val = $("#enter_room_field").val();
-            if(!val) {
-                val = $("#enter_room_field").attr("room_name");
-            }
-            if (val) {
-                window.location.pathname = "/" + val;
-            }
-        }
-        $("#enter_room_button").click(function()
-        {
-            enter_room();
-        });
-
-        $("#enter_room_field").keydown(function (event) {
-            if (event.keyCode === 13 /* enter */) {
-                enter_room();
-            }
-        });
-
-        if (!(interfaceConfig.GENERATE_ROOMNAMES_ON_WELCOME_PAGE === false)){
-            var updateTimeout;
-            var animateTimeout;
-            $("#reload_roomname").click(function () {
-                clearTimeout(updateTimeout);
-                clearTimeout(animateTimeout);
-                update_roomname();
-            });
-            $("#reload_roomname").show();
-
-            function animate(word) {
-                var currentVal = $("#enter_room_field").attr("placeholder");
-                $("#enter_room_field").attr("placeholder", currentVal + word.substr(0, 1));
-                animateTimeout = setTimeout(function() {
-                    animate(word.substring(1, word.length))
-                }, 70);
-            }
-
-            function update_roomname()
-            {
-                var word = RoomNameGenerator.generateRoomWithoutSeparator();
-                $("#enter_room_field").attr("room_name", word);
-                $("#enter_room_field").attr("placeholder", "");
-                clearTimeout(animateTimeout);
-                animate(word);
-                updateTimeout = setTimeout(update_roomname, 10000);
-            }
-            update_roomname();
-        }
-
-        $("#disable_welcome").click(function () {
-            window.localStorage.welcomePageDisabled
-                = $("#disable_welcome").is(":checked");
-        });
-
-        return;
-    }
-
-    if (interfaceConfig.SHOW_JITSI_WATERMARK) {
-        var leftWatermarkDiv
-            = $("#largeVideoContainer div[class='watermark leftwatermark']");
-
-        leftWatermarkDiv.css({display: 'block'});
-        leftWatermarkDiv.parent().get(0).href
-            = interfaceConfig.JITSI_WATERMARK_LINK;
-    }
-
-    if (interfaceConfig.SHOW_BRAND_WATERMARK) {
-        var rightWatermarkDiv
-            = $("#largeVideoContainer div[class='watermark rightwatermark']");
-
-        rightWatermarkDiv.css({display: 'block'});
-        rightWatermarkDiv.parent().get(0).href
-            = interfaceConfig.BRAND_WATERMARK_LINK;
-        rightWatermarkDiv.get(0).style.backgroundImage
-            = "url(images/rightwatermark.png)";
-    }
-
-    if (interfaceConfig.SHOW_POWERED_BY) {
-        $("#largeVideoContainer>a[class='poweredby']").css({display: 'block'});
-    }
-
-    $("#welcome_page").hide();
-    Chat.init();
-
-    $('body').popover({ selector: '[data-toggle=popover]',
-        trigger: 'click hover',
-        content: function() {
-            return this.getAttribute("content") +
-                   KeyboardShortcut.getShortcut(this.getAttribute("shortcut"));
-        }
-    });
-
-    statistics.start();
-    statistics.addAudioLevelListener(audioLevelUpdated);
->>>>>>> cd0c9393
     statistics.addConnectionStatsListener(ConnectionQuality.updateLocalStats);
     statistics.addRemoteStatsStopListener(ConnectionQuality.stopSendingStats);
     statistics.start();
