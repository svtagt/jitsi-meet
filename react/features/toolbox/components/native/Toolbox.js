// @flow

import React, { Component } from 'react';
import { View } from 'react-native';

import { ColorSchemeRegistry } from '../../../base/color-scheme';
import { CHAT_ENABLED, getFeatureFlag } from '../../../base/flags';
import { Container } from '../../../base/react';
import { connect } from '../../../base/redux';
import { StyleType } from '../../../base/styles';
import { ChatButton } from '../../../chat';
import { InfoDialogButton } from '../../../invite';

import { isToolboxVisible } from '../../functions';

import AudioMuteButton from '../AudioMuteButton';
import HangupButton from '../HangupButton';

import OverflowMenuButton from './OverflowMenuButton';
import styles from './styles';
import VideoMuteButton from '../VideoMuteButton';

/**
 * The type of {@link Toolbox}'s React {@code Component} props.
 */
type Props = {

    /**
     * Whether the chat feature has been enabled. The meeting info button will be displayed in its place when disabled.
     */
    _chatEnabled: boolean,

    /**
     * The color-schemed stylesheet of the feature.
     */
    _styles: StyleType,

    /**
     * The indicator which determines whether the toolbox is visible.
     */
    _visible: boolean,

    /**
     * The redux {@code dispatch} function.
     */
    dispatch: Function
};

/**
 * The type of {@link Toolbox}'s React {@code Component} state.
 */
type State = {

    /**
     * The detected width for this component.
     */
    width: number
};

/**
 * Implements the conference toolbox on React Native.
 */
class Toolbox extends Component<Props, State> {
    state = {
        width: 0
    };

    /**
     *  Initializes a new {@code Toolbox} instance.
     *
     * @inheritdoc
     */
    constructor(props: Props) {
        super(props);

        // Bind event handlers so they are only bound once per instance.
        this._onLayout = this._onLayout.bind(this);
    }

    /**
     * Implements React's {@link Component#render()}.
     *
     * @inheritdoc
     * @returns {ReactElement}
     */
    render() {
        return (
            <Container
                onLayout = { this._onLayout }
                style = { styles.toolbox }
                visible = { this.props._visible }>
                { this._renderToolbar() }
            </Container>
        );
    }

    /**
     * Constructs the toggled style of the chat button. This cannot be done by
     * simple style inheritance due to the size calculation done in this
     * component.
     *
     * @param {Object} baseStyle - The base style that was originally
     * calculated.
     * @returns {Object | Array}
     */
    _getChatButtonToggledStyle(baseStyle) {
        const { _styles } = this.props;

        if (Array.isArray(baseStyle.style)) {
            return {
                ...baseStyle,
                style: [
                    ...baseStyle.style,
                    _styles.chatButtonOverride.toggled
                ]
            };
        }

        return {
            ...baseStyle,
            style: [
                baseStyle.style,
                _styles.chatButtonOverride.toggled
            ]
        };
    }

    _onLayout: (Object) => void;

    /**
     * Handles the "on layout" View's event and stores the width as state.
     *
     * @param {Object} event - The "on layout" event object/structure passed
     * by react-native.
     * @private
     * @returns {void}
     */
    _onLayout({ nativeEvent: { layout: { width } } }) {
        this.setState({ width });
    }

    /**
     * Renders the toolbar. In order to avoid a weird visual effect in which the
     * toolbar is (visually) rendered and then visibly changes its size, it is
     * rendered only after we've figured out the width available to the toolbar.
     *
     * @returns {React$Node}
     */
    _renderToolbar() {
        const { _chatEnabled, _styles } = this.props;
        const { buttonStyles, buttonStylesBorderless, hangupButtonStyles, toggledButtonStyles } = _styles;

        return (
            <View
                pointerEvents = 'box-none'
                style = { styles.toolbar }>
<<<<<<< HEAD
                {/*{*/}
                {/*    _chatEnabled*/}
                {/*        && <ChatButton*/}
                {/*            styles = { buttonStyles }*/}
                {/*            toggledStyles = {*/}
                {/*                this._getChatButtonToggledStyle(toggledButtonStyles)*/}
                {/*            } />*/}
                {/*}*/}
                {/*{*/}
                {/*    !_chatEnabled*/}
                {/*        && <InfoDialogButton*/}
                {/*            styles = { buttonStyles }*/}
                {/*            toggledStyles = { toggledButtonStyles } />*/}
                {/*}*/}
=======
                {
                    _chatEnabled
                        && <ChatButton
                            styles = { buttonStylesBorderless }
                            toggledStyles = {
                                this._getChatButtonToggledStyle(toggledButtonStyles)
                            } />
                }
                {
                    !_chatEnabled
                        && <InfoDialogButton
                            styles = { buttonStyles }
                            toggledStyles = { toggledButtonStyles } />
                }
>>>>>>> 14509adf
                <AudioMuteButton
                    styles = { buttonStyles }
                    toggledStyles = { toggledButtonStyles } />
                <HangupButton
                    styles = { hangupButtonStyles } />
                <VideoMuteButton
                    styles = { buttonStyles }
                    toggledStyles = { toggledButtonStyles } />
<<<<<<< HEAD
                {/*<OverflowMenuButton*/}
                {/*    styles = { buttonStyles }*/}
                {/*    toggledStyles = { toggledButtonStyles } />*/}
=======
                <OverflowMenuButton
                    styles = { buttonStylesBorderless }
                    toggledStyles = { toggledButtonStyles } />
>>>>>>> 14509adf
            </View>
        );
    }
}

/**
 * Maps parts of the redux state to {@link Toolbox} (React {@code Component})
 * props.
 *
 * @param {Object} state - The redux state of which parts are to be mapped to
 * {@code Toolbox} props.
 * @private
 * @returns {{
 *     _chatEnabled: boolean,
 *     _styles: StyleType,
 *     _visible: boolean
 * }}
 */
function _mapStateToProps(state: Object): Object {
    return {
        _chatEnabled: getFeatureFlag(state, CHAT_ENABLED, true),
        _styles: ColorSchemeRegistry.get(state, 'Toolbox'),
        _visible: isToolboxVisible(state)
    };
}

export default connect(_mapStateToProps)(Toolbox);<|MERGE_RESOLUTION|>--- conflicted
+++ resolved
@@ -154,11 +154,10 @@
             <View
                 pointerEvents = 'box-none'
                 style = { styles.toolbar }>
-<<<<<<< HEAD
                 {/*{*/}
                 {/*    _chatEnabled*/}
                 {/*        && <ChatButton*/}
-                {/*            styles = { buttonStyles }*/}
+                {/*            styles = { buttonStylesBorderless }*/}
                 {/*            toggledStyles = {*/}
                 {/*                this._getChatButtonToggledStyle(toggledButtonStyles)*/}
                 {/*            } />*/}
@@ -169,22 +168,6 @@
                 {/*            styles = { buttonStyles }*/}
                 {/*            toggledStyles = { toggledButtonStyles } />*/}
                 {/*}*/}
-=======
-                {
-                    _chatEnabled
-                        && <ChatButton
-                            styles = { buttonStylesBorderless }
-                            toggledStyles = {
-                                this._getChatButtonToggledStyle(toggledButtonStyles)
-                            } />
-                }
-                {
-                    !_chatEnabled
-                        && <InfoDialogButton
-                            styles = { buttonStyles }
-                            toggledStyles = { toggledButtonStyles } />
-                }
->>>>>>> 14509adf
                 <AudioMuteButton
                     styles = { buttonStyles }
                     toggledStyles = { toggledButtonStyles } />
@@ -193,15 +176,9 @@
                 <VideoMuteButton
                     styles = { buttonStyles }
                     toggledStyles = { toggledButtonStyles } />
-<<<<<<< HEAD
                 {/*<OverflowMenuButton*/}
-                {/*    styles = { buttonStyles }*/}
+                {/*    styles = { buttonStylesBorderless }*/}
                 {/*    toggledStyles = { toggledButtonStyles } />*/}
-=======
-                <OverflowMenuButton
-                    styles = { buttonStylesBorderless }
-                    toggledStyles = { toggledButtonStyles } />
->>>>>>> 14509adf
             </View>
         );
     }
